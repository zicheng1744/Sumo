<routes>
<<<<<<< HEAD
    <vType id="CAV" accel="3.0" decel="5.0" sigma="0.0" length="5" minGap="0.8" tau="0.5" maxSpeed="10.0" carFollowingModel="IDM" lcStrategic="1" lcCooperative="1" lcAssertive="0.5" lcImpatience="0.0" lcKeepRight="0"/>
    <vType id="HDV" accel="3.0" decel="5.0" sigma="0.5" length="5" minGap="2.5" tau="1.2" maxSpeed="10.0" desiredMaxSpeed="10.0" speedFactor="normc(1,0.2,0.2,2)" carFollowingModel="Krauss" lcStrategic="0.3" lcAssertive="0.5" lcCooperative="0.2" lcImpatience="0.5"/>
    <route id="main" edges="wm mc ce" />
    <route id="ramp" edges="rm mc ce" />
            
    <vehicle id="main_0" type="CAV" route="main" depart="0" color="1,0,0" />
    <vehicle id="ramp_0" type="CAV" route="ramp" depart="0" color="1,0,0" />
    <vehicle id="main_3" type="CAV" route="main" depart="0.0" color="1,0,0" />
    <vehicle id="main_4" type="HDV" route="main" depart="0.5" departSpeed="9.183605948959649" />
    <vehicle id="main_5" type="HDV" route="main" depart="1.0" departSpeed="8.64876007934157" />
    <vehicle id="ramp_6" type="CAV" route="ramp" depart="1.5" color="1,0,0" />
    <vehicle id="main_7" type="CAV" route="main" depart="2.0" color="1,0,0" />
    <vehicle id="ramp_8" type="CAV" route="ramp" depart="2.5" color="1,0,0" />
    <vehicle id="main_9" type="HDV" route="main" depart="3.0" departSpeed="8.55590871023487" />
    <vehicle id="main_10" type="HDV" route="main" depart="3.5" departSpeed="8.048255788639853" />
    <vehicle id="main_11" type="HDV" route="main" depart="4.0" departSpeed="8.437211495989713" />
    <vehicle id="main_12" type="HDV" route="main" depart="5.5" departSpeed="9.8556116785225" />
    <vehicle id="ramp_13" type="HDV" route="ramp" depart="5.5" departSpeed="9.284035871553371" />
    <vehicle id="main_14" type="CAV" route="main" depart="6.0" color="1,0,0" />
    <vehicle id="main_15" type="HDV" route="main" depart="7.0" departSpeed="9.09130702970193" />
    <vehicle id="main_16" type="HDV" route="main" depart="7.5" departSpeed="9.380131524739005" />
    <vehicle id="main_17" type="HDV" route="main" depart="8.0" departSpeed="8.792799700443885" />
    <vehicle id="main_18" type="HDV" route="main" depart="8.5" departSpeed="9.121638317991536" />
    <vehicle id="main_19" type="HDV" route="main" depart="9.0" departSpeed="9.55401766462378" />
    <vehicle id="ramp_20" type="CAV" route="ramp" depart="9.0" color="1,0,0" />
    <vehicle id="main_21" type="HDV" route="main" depart="9.5" departSpeed="8.782629629683997" />
    <vehicle id="main_22" type="HDV" route="main" depart="10.0" departSpeed="8.056288049466438" />
    <vehicle id="ramp_23" type="CAV" route="ramp" depart="10.0" color="1,0,0" />
    <vehicle id="main_24" type="HDV" route="main" depart="10.5" departSpeed="9.100474778448207" />
    <vehicle id="main_25" type="HDV" route="main" depart="11.5" departSpeed="8.858141834385712" />
    <vehicle id="ramp_26" type="HDV" route="ramp" depart="11.5" departSpeed="8.133258369853195" />
    <vehicle id="main_27" type="HDV" route="main" depart="12.5" departSpeed="9.613412378684297" />
    <vehicle id="main_28" type="HDV" route="main" depart="13.5" departSpeed="8.596749922603674" />
    <vehicle id="ramp_29" type="CAV" route="ramp" depart="13.5" color="1,0,0" />
    <vehicle id="main_30" type="HDV" route="main" depart="14.5" departSpeed="8.910702567018697" />
    <vehicle id="ramp_31" type="HDV" route="ramp" depart="14.5" departSpeed="8.706811436113561" />
    <vehicle id="main_32" type="CAV" route="main" depart="15.0" color="1,0,0" />
    <vehicle id="ramp_33" type="HDV" route="ramp" depart="15.0" departSpeed="9.480539253875484" />
    <vehicle id="ramp_34" type="CAV" route="ramp" depart="15.5" color="1,0,0" />
    <vehicle id="main_35" type="CAV" route="main" depart="16.0" color="1,0,0" />
    <vehicle id="ramp_36" type="HDV" route="ramp" depart="17.0" departSpeed="9.925305617085945" />
    <vehicle id="main_37" type="CAV" route="main" depart="17.5" color="1,0,0" />
    <vehicle id="ramp_38" type="CAV" route="ramp" depart="17.5" color="1,0,0" />
    <vehicle id="ramp_39" type="HDV" route="ramp" depart="18.0" departSpeed="8.780288230892094" />
    <vehicle id="main_40" type="HDV" route="main" depart="18.5" departSpeed="9.381714016405475" />
    <vehicle id="main_41" type="CAV" route="main" depart="19.0" color="1,0,0" />
    <vehicle id="main_42" type="CAV" route="main" depart="19.5" color="1,0,0" />
    <vehicle id="ramp_43" type="HDV" route="ramp" depart="19.5" departSpeed="9.898637937212214" />
    <vehicle id="main_44" type="HDV" route="main" depart="20.0" departSpeed="9.764510841394577" />
    <vehicle id="main_45" type="CAV" route="main" depart="20.5" color="1,0,0" />
    <vehicle id="ramp_46" type="CAV" route="ramp" depart="20.5" color="1,0,0" />
    <vehicle id="main_47" type="HDV" route="main" depart="22.5" departSpeed="8.266697827519241" />
    <vehicle id="ramp_48" type="CAV" route="ramp" depart="23.0" color="1,0,0" />
    <vehicle id="main_49" type="CAV" route="main" depart="23.5" color="1,0,0" />
    <vehicle id="ramp_50" type="CAV" route="ramp" depart="23.5" color="1,0,0" />
    <vehicle id="main_51" type="HDV" route="main" depart="24.5" departSpeed="8.582099953081944" />
    <vehicle id="ramp_52" type="HDV" route="ramp" depart="24.5" departSpeed="9.496819239991243" />
=======
        <vType id="CAV" accel="3.0" decel="5.0" sigma="0.0" length="5" minGap="0.8" tau="0.5" maxSpeed="10.0" carFollowingModel="IDM" lcStrategic="1" lcCooperative="1" lcAssertive="0.5" lcImpatience="0.0" lcKeepRight="0"/>
        <vType id="HDV" accel="3.0" decel="5.0" sigma="0.5" length="5" minGap="2.5" tau="1.2" maxSpeed="10.0" desiredMaxSpeed="10.0" speedFactor="normc(1,0.2,0.2,2)" carFollowingModel="Krauss" lcStrategic="0.3" lcAssertive="0.5" lcCooperative="0.2" lcImpatience="0.5"/>
        <route id="main" edges="wm mc ce" />
        <route id="ramp" edges="rm mc ce" />
        
    <vehicle id="ramp_1" type="HDV" route="ramp" depart="1"  departSpeed="8.637846857461149" />
    <vehicle id="main_2" type="HDV" route="main" depart="2"  departSpeed="8.628108544061552" />
    <vehicle id="ramp_2" type="CAV" route="ramp" depart="2" color="1,0,0" />
    <vehicle id="main_3" type="CAV" route="main" depart="3" color="1,0,0" />
    <vehicle id="main_4" type="HDV" route="main" depart="4"  departSpeed="9.492111551175856" />
    <vehicle id="ramp_4" type="CAV" route="ramp" depart="4" color="1,0,0" />
    <vehicle id="main_6" type="CAV" route="main" depart="6" color="1,0,0" />
    <vehicle id="ramp_7" type="HDV" route="ramp" depart="7"  departSpeed="8.364357679353317" />
    <vehicle id="main_8" type="CAV" route="main" depart="8" color="1,0,0" />
    <vehicle id="ramp_8" type="CAV" route="ramp" depart="8" color="1,0,0" />
    <vehicle id="ramp_11" type="HDV" route="ramp" depart="11"  departSpeed="9.634897631616528" />
    <vehicle id="ramp_14" type="CAV" route="ramp" depart="14" color="1,0,0" />
    <vehicle id="ramp_15" type="HDV" route="ramp" depart="15"  departSpeed="8.080757287463896" />
    <vehicle id="main_16" type="HDV" route="main" depart="16"  departSpeed="9.114939610237938" />
    <vehicle id="ramp_16" type="HDV" route="ramp" depart="16"  departSpeed="9.97928575735509" />
    <vehicle id="main_17" type="HDV" route="main" depart="17"  departSpeed="9.24869408370613" />
    <vehicle id="main_18" type="HDV" route="main" depart="18"  departSpeed="9.80387736049131" />
    <vehicle id="ramp_18" type="HDV" route="ramp" depart="18"  departSpeed="9.398878199121388" />
    <vehicle id="main_19" type="CAV" route="main" depart="19" color="1,0,0" />
    <vehicle id="main_20" type="HDV" route="main" depart="20"  departSpeed="8.023901423187281" />
    <vehicle id="ramp_20" type="CAV" route="ramp" depart="20" color="1,0,0" />
    <vehicle id="main_22" type="CAV" route="main" depart="22" color="1,0,0" />
    <vehicle id="main_23" type="HDV" route="main" depart="23"  departSpeed="8.501546934830106" />
    <vehicle id="main_24" type="HDV" route="main" depart="24"  departSpeed="9.717581463301336" />
    <vehicle id="main_25" type="HDV" route="main" depart="25"  departSpeed="8.753823935799034" />
    <vehicle id="main_26" type="HDV" route="main" depart="26"  departSpeed="9.676488714862703" />
    <vehicle id="main_27" type="CAV" route="main" depart="27" color="1,0,0" />
    <vehicle id="main_28" type="CAV" route="main" depart="28" color="1,0,0" />
    <vehicle id="main_29" type="HDV" route="main" depart="29"  departSpeed="9.19769269604042" />
    <vehicle id="main_30" type="HDV" route="main" depart="30"  departSpeed="9.240393570309282" />
    <vehicle id="main_31" type="CAV" route="main" depart="31" color="1,0,0" />
    <vehicle id="main_32" type="HDV" route="main" depart="32"  departSpeed="8.186934294144574" />
    <vehicle id="ramp_32" type="HDV" route="ramp" depart="32"  departSpeed="8.408060965090526" />
    <vehicle id="ramp_33" type="HDV" route="ramp" depart="33"  departSpeed="9.261351761314094" />
    <vehicle id="ramp_34" type="CAV" route="ramp" depart="34" color="1,0,0" />
    <vehicle id="ramp_35" type="HDV" route="ramp" depart="35"  departSpeed="9.509821537111307" />
    <vehicle id="ramp_36" type="HDV" route="ramp" depart="36"  departSpeed="9.692604718528893" />
    <vehicle id="main_37" type="CAV" route="main" depart="37" color="1,0,0" />
    <vehicle id="ramp_37" type="HDV" route="ramp" depart="37"  departSpeed="8.505037956559685" />
    <vehicle id="main_39" type="HDV" route="main" depart="39"  departSpeed="9.579689896699646" />
    <vehicle id="ramp_39" type="HDV" route="ramp" depart="39"  departSpeed="8.936770652933411" />
    <vehicle id="ramp_40" type="HDV" route="ramp" depart="40"  departSpeed="8.570123398380156" />
    <vehicle id="main_41" type="HDV" route="main" depart="41"  departSpeed="9.843266545389111" />
    <vehicle id="ramp_41" type="HDV" route="ramp" depart="41"  departSpeed="8.20627913717381" />
    <vehicle id="main_42" type="HDV" route="main" depart="42"  departSpeed="9.996887482924809" />
    <vehicle id="ramp_42" type="HDV" route="ramp" depart="42"  departSpeed="8.273226662673569" />
    <vehicle id="main_43" type="CAV" route="main" depart="43" color="1,0,0" />
    <vehicle id="main_44" type="HDV" route="main" depart="44"  departSpeed="8.074992536802236" />
    <vehicle id="ramp_44" type="HDV" route="ramp" depart="44"  departSpeed="9.24163954161325" />
    <vehicle id="main_46" type="CAV" route="main" depart="46" color="1,0,0" />
    <vehicle id="ramp_46" type="HDV" route="ramp" depart="46"  departSpeed="9.373720254840102" />
    <vehicle id="main_47" type="CAV" route="main" depart="47" color="1,0,0" />
    <vehicle id="main_48" type="HDV" route="main" depart="48"  departSpeed="8.340957653549541" />
    <vehicle id="ramp_48" type="CAV" route="ramp" depart="48" color="1,0,0" />
>>>>>>> 3ad953c2
</routes><|MERGE_RESOLUTION|>--- conflicted
+++ resolved
@@ -1,63 +1,4 @@
 <routes>
-<<<<<<< HEAD
-    <vType id="CAV" accel="3.0" decel="5.0" sigma="0.0" length="5" minGap="0.8" tau="0.5" maxSpeed="10.0" carFollowingModel="IDM" lcStrategic="1" lcCooperative="1" lcAssertive="0.5" lcImpatience="0.0" lcKeepRight="0"/>
-    <vType id="HDV" accel="3.0" decel="5.0" sigma="0.5" length="5" minGap="2.5" tau="1.2" maxSpeed="10.0" desiredMaxSpeed="10.0" speedFactor="normc(1,0.2,0.2,2)" carFollowingModel="Krauss" lcStrategic="0.3" lcAssertive="0.5" lcCooperative="0.2" lcImpatience="0.5"/>
-    <route id="main" edges="wm mc ce" />
-    <route id="ramp" edges="rm mc ce" />
-            
-    <vehicle id="main_0" type="CAV" route="main" depart="0" color="1,0,0" />
-    <vehicle id="ramp_0" type="CAV" route="ramp" depart="0" color="1,0,0" />
-    <vehicle id="main_3" type="CAV" route="main" depart="0.0" color="1,0,0" />
-    <vehicle id="main_4" type="HDV" route="main" depart="0.5" departSpeed="9.183605948959649" />
-    <vehicle id="main_5" type="HDV" route="main" depart="1.0" departSpeed="8.64876007934157" />
-    <vehicle id="ramp_6" type="CAV" route="ramp" depart="1.5" color="1,0,0" />
-    <vehicle id="main_7" type="CAV" route="main" depart="2.0" color="1,0,0" />
-    <vehicle id="ramp_8" type="CAV" route="ramp" depart="2.5" color="1,0,0" />
-    <vehicle id="main_9" type="HDV" route="main" depart="3.0" departSpeed="8.55590871023487" />
-    <vehicle id="main_10" type="HDV" route="main" depart="3.5" departSpeed="8.048255788639853" />
-    <vehicle id="main_11" type="HDV" route="main" depart="4.0" departSpeed="8.437211495989713" />
-    <vehicle id="main_12" type="HDV" route="main" depart="5.5" departSpeed="9.8556116785225" />
-    <vehicle id="ramp_13" type="HDV" route="ramp" depart="5.5" departSpeed="9.284035871553371" />
-    <vehicle id="main_14" type="CAV" route="main" depart="6.0" color="1,0,0" />
-    <vehicle id="main_15" type="HDV" route="main" depart="7.0" departSpeed="9.09130702970193" />
-    <vehicle id="main_16" type="HDV" route="main" depart="7.5" departSpeed="9.380131524739005" />
-    <vehicle id="main_17" type="HDV" route="main" depart="8.0" departSpeed="8.792799700443885" />
-    <vehicle id="main_18" type="HDV" route="main" depart="8.5" departSpeed="9.121638317991536" />
-    <vehicle id="main_19" type="HDV" route="main" depart="9.0" departSpeed="9.55401766462378" />
-    <vehicle id="ramp_20" type="CAV" route="ramp" depart="9.0" color="1,0,0" />
-    <vehicle id="main_21" type="HDV" route="main" depart="9.5" departSpeed="8.782629629683997" />
-    <vehicle id="main_22" type="HDV" route="main" depart="10.0" departSpeed="8.056288049466438" />
-    <vehicle id="ramp_23" type="CAV" route="ramp" depart="10.0" color="1,0,0" />
-    <vehicle id="main_24" type="HDV" route="main" depart="10.5" departSpeed="9.100474778448207" />
-    <vehicle id="main_25" type="HDV" route="main" depart="11.5" departSpeed="8.858141834385712" />
-    <vehicle id="ramp_26" type="HDV" route="ramp" depart="11.5" departSpeed="8.133258369853195" />
-    <vehicle id="main_27" type="HDV" route="main" depart="12.5" departSpeed="9.613412378684297" />
-    <vehicle id="main_28" type="HDV" route="main" depart="13.5" departSpeed="8.596749922603674" />
-    <vehicle id="ramp_29" type="CAV" route="ramp" depart="13.5" color="1,0,0" />
-    <vehicle id="main_30" type="HDV" route="main" depart="14.5" departSpeed="8.910702567018697" />
-    <vehicle id="ramp_31" type="HDV" route="ramp" depart="14.5" departSpeed="8.706811436113561" />
-    <vehicle id="main_32" type="CAV" route="main" depart="15.0" color="1,0,0" />
-    <vehicle id="ramp_33" type="HDV" route="ramp" depart="15.0" departSpeed="9.480539253875484" />
-    <vehicle id="ramp_34" type="CAV" route="ramp" depart="15.5" color="1,0,0" />
-    <vehicle id="main_35" type="CAV" route="main" depart="16.0" color="1,0,0" />
-    <vehicle id="ramp_36" type="HDV" route="ramp" depart="17.0" departSpeed="9.925305617085945" />
-    <vehicle id="main_37" type="CAV" route="main" depart="17.5" color="1,0,0" />
-    <vehicle id="ramp_38" type="CAV" route="ramp" depart="17.5" color="1,0,0" />
-    <vehicle id="ramp_39" type="HDV" route="ramp" depart="18.0" departSpeed="8.780288230892094" />
-    <vehicle id="main_40" type="HDV" route="main" depart="18.5" departSpeed="9.381714016405475" />
-    <vehicle id="main_41" type="CAV" route="main" depart="19.0" color="1,0,0" />
-    <vehicle id="main_42" type="CAV" route="main" depart="19.5" color="1,0,0" />
-    <vehicle id="ramp_43" type="HDV" route="ramp" depart="19.5" departSpeed="9.898637937212214" />
-    <vehicle id="main_44" type="HDV" route="main" depart="20.0" departSpeed="9.764510841394577" />
-    <vehicle id="main_45" type="CAV" route="main" depart="20.5" color="1,0,0" />
-    <vehicle id="ramp_46" type="CAV" route="ramp" depart="20.5" color="1,0,0" />
-    <vehicle id="main_47" type="HDV" route="main" depart="22.5" departSpeed="8.266697827519241" />
-    <vehicle id="ramp_48" type="CAV" route="ramp" depart="23.0" color="1,0,0" />
-    <vehicle id="main_49" type="CAV" route="main" depart="23.5" color="1,0,0" />
-    <vehicle id="ramp_50" type="CAV" route="ramp" depart="23.5" color="1,0,0" />
-    <vehicle id="main_51" type="HDV" route="main" depart="24.5" departSpeed="8.582099953081944" />
-    <vehicle id="ramp_52" type="HDV" route="ramp" depart="24.5" departSpeed="9.496819239991243" />
-=======
         <vType id="CAV" accel="3.0" decel="5.0" sigma="0.0" length="5" minGap="0.8" tau="0.5" maxSpeed="10.0" carFollowingModel="IDM" lcStrategic="1" lcCooperative="1" lcAssertive="0.5" lcImpatience="0.0" lcKeepRight="0"/>
         <vType id="HDV" accel="3.0" decel="5.0" sigma="0.5" length="5" minGap="2.5" tau="1.2" maxSpeed="10.0" desiredMaxSpeed="10.0" speedFactor="normc(1,0.2,0.2,2)" carFollowingModel="Krauss" lcStrategic="0.3" lcAssertive="0.5" lcCooperative="0.2" lcImpatience="0.5"/>
         <route id="main" edges="wm mc ce" />
@@ -117,5 +58,4 @@
     <vehicle id="main_47" type="CAV" route="main" depart="47" color="1,0,0" />
     <vehicle id="main_48" type="HDV" route="main" depart="48"  departSpeed="8.340957653549541" />
     <vehicle id="ramp_48" type="CAV" route="ramp" depart="48" color="1,0,0" />
->>>>>>> 3ad953c2
 </routes>