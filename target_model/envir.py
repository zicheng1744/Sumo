--- conflicted
+++ resolved
@@ -209,12 +209,6 @@
         self.close()
 
         try:
-<<<<<<< HEAD
-            # 生成新的随机车流
-            route_path = self.generate_routefile()
-            self._update_config_file(self.cfg_path)
-=======
->>>>>>> 3ad953c2
 
             # 获取SUMO配置文件的绝对路径
             current_dir = os.path.dirname(os.path.abspath(__file__))
